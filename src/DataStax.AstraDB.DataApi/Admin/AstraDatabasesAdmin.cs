
/*
 * Copyright DataStax, Inc.
 *
 * Licensed under the Apache License, Version 2.0 (the "License");
 * you may not use this file except in compliance with the License.
 * You may obtain a copy of the License at
 *
 * http://www.apache.org/licenses/LICENSE-2.0
 *
 * Unless required by applicable law or agreed to in writing, software
 * distributed under the License is distributed on an "AS IS" BASIS,
 * WITHOUT WARRANTIES OR CONDITIONS OF ANY KIND, either express or implied.
 * See the License for the specific language governing permissions and
 * limitations under the License.
 */
using DataStax.AstraDB.DataApi.Admin;
using DataStax.AstraDB.DataApi.Core;
using DataStax.AstraDB.DataApi.Core.Commands;
using DataStax.AstraDB.DataApi.Utils;
using System;
using System.Collections.Generic;
using System.Data.Common;
using System.Linq;
using System.Net;
using System.Net.Http;
using System.Runtime.InteropServices;
using System.Threading;
using System.Threading.Tasks;

namespace DataStax.AstraDB.DataApi.Admin;

public class AstraDatabasesAdmin
{
    private const int WAIT_IN_SECONDS = 600;
    private const CloudProviderType FREE_TIER_CLOUD = CloudProviderType.GCP;
    private const string FREE_TIER_CLOUD_REGION = "us-east1";

    private readonly CommandOptions _adminOptions;
    private readonly DataApiClient _client;

    private CommandOptions[] OptionsTree => new CommandOptions[] { _client.ClientOptions, _adminOptions };

    internal AstraDatabasesAdmin(DataApiClient client, CommandOptions adminOptions)
    {
        Guard.NotNull(client, nameof(client));
        _client = client;
        Guard.NotNull(adminOptions, nameof(adminOptions));
        _adminOptions = adminOptions;
    }

    public List<string> ListDatabaseNames()
    {
<<<<<<< HEAD
        return ListDatabases().Select(item => item.Info.Name).ToList();
=======
        return ListDatabases().Select(db => db.Info.Name).ToList();
>>>>>>> 6cb1cb40
    }

    public async Task<List<string>> ListDatabaseNamesAsync()
    {
<<<<<<< HEAD
        var dbList = await ListDatabasesAsync().ConfigureAwait(false);
        return dbList.Select(item => item.Info.Name).ToList();
=======
        var databases = await ListDatabasesAsync().ConfigureAwait(false);
        return databases.Select(db => db.Info.Name).ToList();
>>>>>>> 6cb1cb40
    }

    public List<DatabaseInfo> ListDatabases()
    {
        return ListDatabasesAsync(true).ResultSync();
    }

    public async Task<List<DatabaseInfo>> ListDatabasesAsync()
    {
        return await ListDatabasesAsync(false).ConfigureAwait(false);
    }

    internal async Task<List<DatabaseInfo>> ListDatabasesAsync(bool runSynchronously)
    {
        var command = CreateCommand().AddUrlPath("databases");
        var response = await command.RunAsyncRaw<List<DatabaseInfo>>(HttpMethod.Get, runSynchronously).ConfigureAwait(false);
        return response;
    }

<<<<<<< HEAD
    public bool DoesDatabaseExist(string dbName)
    {
        Guard.NotNullOrEmpty(dbName, nameof(dbName));
        List<string> list = ListDatabaseNames();
        return list.Contains(dbName);
    }

    public async Task<bool> DoesDatabaseExistAsync(string dbName)
    {
        Guard.NotNullOrEmpty(dbName, nameof(dbName));
        List<string> list = await ListDatabaseNamesAsync();
        return list.Contains(dbName);
    }

    public bool DoesDatabaseExist(Guid dbGuid)
    {
        Guard.NotEmpty(dbGuid, nameof(dbGuid));
        string guid = dbGuid.ToString();
        List<DatabaseInfo> dbList = ListDatabases();
        return dbList.Any(item => item.Id == guid);
    }

    public async Task<bool> DoesDatabaseExistAsync(Guid dbGuid)
    {
        Guard.NotEmpty(dbGuid, nameof(dbGuid));
        string guid = dbGuid.ToString();
        List<DatabaseInfo> dbList = await ListDatabasesAsync();
        return dbList.Any(item => item.Id == guid);
    }

    public IDatabaseAdmin CreateDatabase(string dbName, bool waitForDb = true)
    {
        return CreateDatabaseAsync(dbName, FREE_TIER_CLOUD, FREE_TIER_CLOUD_REGION, waitForDb, true).ResultSync();
    }

    public IDatabaseAdmin CreateDatabase(string dbName, CloudProviderType cloudProviderType, string cloudRegion, bool waitForDb = true)
    {
        return CreateDatabaseAsync(dbName, cloudProviderType, cloudRegion, waitForDb, true).ResultSync();
    }

    public async Task<IDatabaseAdmin> CreateDatabaseAsync(string dbName, bool waitForDb = true)
    {
        return await CreateDatabaseAsync(dbName, FREE_TIER_CLOUD, FREE_TIER_CLOUD_REGION, waitForDb, false).ConfigureAwait(false);
    }

    public async Task<IDatabaseAdmin> CreateDatabaseAsync(string dbName, CloudProviderType cloudProviderType, string cloudRegion, bool waitForDb = true)
    {
        return await CreateDatabaseAsync(dbName, cloudProviderType, cloudRegion, waitForDb, false).ConfigureAwait(false);
    }

    internal async Task<IDatabaseAdmin> CreateDatabaseAsync(string dbName, CloudProviderType cloudProviderType, string cloudRegion, bool waitForDb, bool runSynchronously)
    {
        Guard.NotNullOrEmpty(dbName, nameof(dbName));
        Guard.NotNullOrEmpty(cloudRegion, nameof(cloudRegion));

        List<DatabaseInfo> dbList = await ListDatabasesAsync(runSynchronously).ConfigureAwait(false);

        DatabaseInfo existingDb = dbList.FirstOrDefault(item => dbName.Equals(item.Info.Name));

        if (existingDb != null)
        {
            if (existingDb.Status == "ACTIVE")
            {
                Console.WriteLine($"Database {dbName} already exists and is ACTIVE.");
                return GetDatabaseAdmin(Guid.Parse(existingDb.Id));
            }

            throw new InvalidOperationException($"Database {dbName} already exists but is in state: {existingDb.Status}");
        }

        var requestBody = new
        {
            dbName = dbName,
            cloudProvider = cloudProviderType.ToString(),
            region = cloudRegion,
            keyspace = "default_keyspace",
            capacityUnits = 1,
            tier = "serverless",
        };

        Command command = CreateCommand()
            .AddUrlPath("databases")
            .WithPayload(requestBody);

        // Astra returns the ID of the created DB in the Location header of a response with status code 201 (Created).
        // Here we define a method called by Command.RunAsyncRaw (just before deserialization) to capture that dbId.
        Guid newDbId = Guid.Empty;
        command.ResponseHandler = response =>
        {
            if (response.StatusCode == System.Net.HttpStatusCode.Created && response.Headers.TryGetValues("Location", out var values))
            {
                if (Guid.TryParse(values.FirstOrDefault(), out Guid parsedGuid))
                {
                    newDbId = parsedGuid;
                }
            }
        };
        Command.EmptyResult emptyResult = await command.RunAsyncRaw<Command.EmptyResult>(runSynchronously).ConfigureAwait(false);
        Console.WriteLine($"Database {dbName} (dbId: {newDbId}) is starting: please wait...");

        if (waitForDb)
        {
            if (runSynchronously)
            {
                WaitForDatabase(dbName);
            }
            else
            {
                await WaitForDatabaseAsync(dbName).ConfigureAwait(false);
            }
        }

        return GetDatabaseAdmin(newDbId);
    }

    private void WaitForDatabase(string dbName)
    {
        WaitForDatabaseAsync(dbName, true);
    }

    private async Task WaitForDatabaseAsync(string dbName)
    {
        await WaitForDatabaseAsync(dbName, false).ConfigureAwait(false);
    }

    internal async Task WaitForDatabaseAsync(string dbName, bool runSynchronously)
    {
        Guard.NotNullOrEmpty(dbName, nameof(dbName));
        if (runSynchronously)
        {
            Console.WriteLine($"Waiting {WAIT_IN_SECONDS} seconds synchronously before checking db status...");
            Thread.Sleep(WAIT_IN_SECONDS * 1000);
            string status = GetDatabaseStatus(dbName);

            if (status != "ACTIVE")
            {
                throw new Exception($"Database {dbName} is still {status} after {WAIT_IN_SECONDS} seconds.");
            }

            Console.WriteLine($"Database {dbName} is ready.");
            return;
        }

        const int retry = 30_000; // 30 seconds
        int waiting = 0;

        while (waiting < WAIT_IN_SECONDS * 1000)
        {
            string status = await GetDatabaseStatusAsync(dbName).ConfigureAwait(false);
            if (status == "ACTIVE")
            {
                Console.WriteLine($"Database {dbName} is ready.");
                return;
            }

            Console.WriteLine($"Database {dbName} is {status}... retrying in {retry / 1000} seconds.");
            await Task.Delay(retry).ConfigureAwait(false);
            waiting += retry;
        }

        throw new Exception($"Database {dbName} did not become ready within {WAIT_IN_SECONDS} seconds.");
    }

    internal string GetDatabaseStatus(string dbName)
    {
        Guard.NotNullOrEmpty(dbName, nameof(dbName));
        var db = ListDatabases().FirstOrDefault(item => dbName.Equals(item.Info.Name));

        if (db == null)
        {
            throw new Exception($"Database '{dbName}' not found.");
        }

        return db.Status;
    }

    internal async Task<string> GetDatabaseStatusAsync(string dbName)
    {
        Guard.NotNullOrEmpty(dbName, nameof(dbName));
        var dbList = await ListDatabasesAsync();
        var db = dbList.FirstOrDefault(item => dbName.Equals(item.Info.Name));

        if (db == null)
        {
            throw new Exception($"Database '{dbName}' not found.");
        }

        return db.Status;
    }

    public bool DropDatabase(string dbName)
    {
        return DropDatabaseAsync(dbName, false).ResultSync();
    }

    public bool DropDatabase(Guid dbGuid)
    {
        return DropDatabaseAsync(dbGuid, false).ResultSync();
    }

    public async Task<bool> DropDatabaseAsync(string dbName)
    {
        return await DropDatabaseAsync(dbName, true).ConfigureAwait(false);
    }

    public async Task<bool> DropDatabaseAsync(Guid dbGuid)
    {
        return await DropDatabaseAsync(dbGuid, true).ConfigureAwait(false);
    }

    internal async Task<bool> DropDatabaseAsync(string dbName, bool runSynchronously)
    {
        Guard.NotNullOrEmpty(dbName, nameof(dbName));
        var dbList = await ListDatabasesAsync(runSynchronously).ConfigureAwait(false);

        var dbInfo = dbList.FirstOrDefault(item => item.Info.Name.Equals(dbName));
        if (dbInfo == null)
        {
            return false;
        }

        if (Guid.TryParse(dbInfo.Id, out var dbGuid))
        {
            return await DropDatabaseAsync(dbGuid, runSynchronously).ConfigureAwait(false);
        }

        return false;
    }

    internal async Task<bool> DropDatabaseAsync(Guid dbGuid, bool runSynchronously)
    {
        Guard.NotEmpty(dbGuid, nameof(dbGuid));
        var dbInfo = await GetDatabaseInfoAsync(dbGuid, runSynchronously).ConfigureAwait(false);
        if (dbInfo != null)
        {
            Command command = CreateCommand()
                .AddUrlPath("databases")
                .AddUrlPath(dbGuid.ToString())
                .AddUrlPath("terminate");

            Command.EmptyResult emptyResult = await command.RunAsyncRaw<Command.EmptyResult>(runSynchronously).ConfigureAwait(false);

            return true;
        }
        return false;
    }

    private IDatabaseAdmin GetDatabaseAdmin(Guid dbGuid)
    {
        Guard.NotEmpty(dbGuid, nameof(dbGuid));
        return new DatabaseAdminAstra(dbGuid);
    }

    public DatabaseInfo GetDatabaseInfo(Guid dbGuid)
    {
        return GetDatabaseInfoAsync(dbGuid, true).ResultSync();
    }

    public async Task<DatabaseInfo> GetDatabaseInfoAsync(Guid dbGuid)
    {
        return await GetDatabaseInfoAsync(dbGuid, false).ConfigureAwait(false);
    }

    internal async Task<DatabaseInfo> GetDatabaseInfoAsync(Guid dbGuid, bool runSynchronously)
    {
        Guard.NotEmpty(dbGuid, nameof(dbGuid));
        var command = CreateCommand().AddUrlPath("databases").AddUrlPath(dbGuid.ToString());
=======
    public bool DoesDatabaseExist(string name)
    {
        Guard.NotNullOrEmpty(name, nameof(name));
        List<string> list = ListDatabaseNames();
        return list.Contains(name);
    }

    public async Task<bool> DoesDatabaseExistAsync(string name)
    {
        Guard.NotNullOrEmpty(name, nameof(name));
        List<string> list = await ListDatabaseNamesAsync();
        return list.Contains(name);
    }

    public bool DoesDatabaseExist(Guid id)
    {
        Guard.NotEmpty(id, nameof(id));
        string guid = id.ToString();
        List<DatabaseInfo> databases = ListDatabases();
        return databases.Any(db => db.Id == guid);
    }

    public async Task<bool> DoesDatabaseExistAsync(Guid id)
    {
        Guard.NotEmpty(id, nameof(id));
        string guid = id.ToString();
        List<DatabaseInfo> databases = await ListDatabasesAsync();
        return databases.Any(db => db.Id == guid);
    }

    public IDatabaseAdmin CreateDatabase(string name)
    {
        Guard.NotNullOrEmpty(name, nameof(name));
        throw new NotImplementedException();
        //return CreateDatabase(name, FREE_TIER_CLOUD, FREE_TIER_CLOUD_REGION);
    }

    public IDatabaseAdmin CreateDatabase(string name, CloudProviderType cloudProviderType, string cloudRegion, bool waitForDb = true)
    {
        Guard.NotNullOrEmpty(name, nameof(name));
        Guard.NotNullOrEmpty(cloudRegion, nameof(cloudRegion));

        var dbInfo = ListDatabases().FirstOrDefault(db => name.Equals(db.Info.Name));
        if (dbInfo != null)
        {
            // switch (optDb.Status)
            // {
            //     case DatabaseStatusType.ACTIVE:
            //         Console.WriteLine($"Database {AnsiUtils.Green(name)} already exists and is ACTIVE.");
            //         return GetDatabaseAdmin(Guid.Parse(optDb.Id));
            //     default:
            //         throw new InvalidOperationException("Database already exists but is not in expected state.");
            // }
        }

        // var newDbId = Guid.Parse(devopsDbClient.Create(new DatabaseCreationRequest
        // {
        //     Name = name,
        //     CloudProvider = cloud,
        //     CloudRegion = cloudRegion,
        //     Keyspace = DataApiClientOptions.DEFAULT_KEYSPACE,
        //     WithVector = true
        // }));

        //Console.WriteLine($"Database {name} is starting (id={newDbId}): it will take about a minute please wait...");
        if (waitForDb)
        {
            //WaitForDatabase(devopsDbClient.Database(newDbId.ToString()));
        }
        //return GetDatabaseAdmin(newDbId);
        throw new NotImplementedException();
    }

    public bool DropDatabase(Guid databaseId)
    {
        // Guard.NotEmpty(databaseId, nameof(databaseId));
        // bool exists = DatabaseExists(databaseId);
        throw new NotImplementedException();
    }

    public bool DropDatabase(string databaseName)
    {
        Guard.NotNullOrEmpty(databaseName, nameof(databaseName));
        var db = ListDatabases().FirstOrDefault(d => d.Info.Name.Equals(databaseName));
        if (db != null)
        {
            throw new NotImplementedException();
            //devopsDbClient.Database(db.Id.ToString()).Delete();
            //return true;
        }
        return false;
    }

    public DatabaseInfo GetDatabaseInfo(Guid id)
    {
        return GetDatabaseInfoAsync(id, true).ResultSync();
    }

    public async Task<DatabaseInfo> GetDatabaseInfoAsync(Guid id)
    {
        return await GetDatabaseInfoAsync(id, false).ConfigureAwait(false);
    }

    internal async Task<DatabaseInfo> GetDatabaseInfoAsync(Guid id, bool runSynchronously)
    {
        Guard.NotEmpty(id, nameof(id));
        var command = CreateCommand().AddUrlPath("databases").AddUrlPath(id.ToString());
>>>>>>> 6cb1cb40
        var response = await command.RunAsyncRaw<DatabaseInfo>(HttpMethod.Get, runSynchronously).ConfigureAwait(false);
        return response;
    }

    private Command CreateCommand()
    {
        return new Command(_client, OptionsTree, new AdminCommandUrlBuilder(OptionsTree));
    }
<<<<<<< HEAD
}
=======

    //TODO: skip, these are available via DataApiClient
    // public Database GetDatabase(Guid databaseId, DatabaseOptions dbOptions)
    // {
    //     Guard.NotEmpty(databaseId, nameof(databaseId));
    //     throw new NotImplementedException();
    //     // if (!adminOptions.DataApiClientOptions.IsAstra)
    //     // {
    //     //     throw new InvalidEnvironmentException("getDatabase(id, keyspace)", adminOptions.DataApiClientOptions.Destination);
    //     // }

    //     // var databaseRegion = devopsDbClient.FindById(databaseId.ToString()).ValueOr(() => throw new DatabaseNotFoundException(databaseId.ToString())).Info.Region;
    //     // var astraApiEndpoint = new AstraApiEndpoint(databaseId, databaseRegion, adminOptions.DataApiClientOptions.AstraEnvironment);

    //     // return new Database(astraApiEndpoint.ApiEndPoint, dbOptions);
    // }

    //TODO: skip, these are available via DataApiClient
    // public Database GetDatabase(Guid databaseId, string keyspace)
    // {
    //     throw new NotImplementedException();
    //     //return GetDatabase(databaseId, new DatabaseOptions(adminOptions.Token, adminOptions.DataApiClientOptions) { Keyspace = keyspace });
    // }

    //TODO: skip, these are available via DataApiClient
    // public Database GetDatabase(Guid databaseId)
    // {
    //     return GetDatabase(databaseId, DatabaseOptions.DefaultKeyspace);
    // }

    //TODO: is this used? I'd expect to get this from the Database itself.
    // public IDatabaseAdmin GetDatabaseAdmin(Guid databaseId)
    // {
    //     Guard.NotEmpty(databaseId, nameof(databaseId));
    //     throw new NotImplementedException();
    //     //return new DatabaseAdminForAstra(adminOptions.Token, databaseId, adminOptions.DataApiClientOptions);
    // }

    // private void WaitForDatabase(DbOpsClient dbc)
    // {
    //     var top = DateTimeOffset.UtcNow;
    //     while (GetStatus(dbc) != DatabaseStatusType.ACTIVE && (DateTimeOffset.UtcNow - top).TotalSeconds < WAIT_IN_SECONDS)
    //     {
    //         try
    //         {
    //             Thread.Sleep(5000);
    //             Console.WriteLine($"...waiting for database '{dbc.Get().Info.Name}' to become active...");
    //         }
    //         catch (ThreadInterruptedException e)
    //         {
    //             Console.WriteLine($"Interrupted {e.Message}");
    //             Thread.CurrentThread.Interrupt();
    //         }
    //     }
    //     if (GetStatus(dbc) != DatabaseStatusType.ACTIVE)
    //     {
    //         throw new InvalidOperationException($"Database is not in expected state after timeouts of {WAIT_IN_SECONDS} seconds.");
    //     }
    // }

    // private DatabaseStatusType GetStatus(DbOpsClient dbc)
    // {
    //     return dbc.Find().ValueOr(() => throw new DatabaseNotFoundException(dbc.DatabaseId)).Status;
    // }
}
>>>>>>> 6cb1cb40
<|MERGE_RESOLUTION|>--- conflicted
+++ resolved
@@ -51,22 +51,13 @@
 
     public List<string> ListDatabaseNames()
     {
-<<<<<<< HEAD
-        return ListDatabases().Select(item => item.Info.Name).ToList();
-=======
         return ListDatabases().Select(db => db.Info.Name).ToList();
->>>>>>> 6cb1cb40
     }
 
     public async Task<List<string>> ListDatabaseNamesAsync()
     {
-<<<<<<< HEAD
-        var dbList = await ListDatabasesAsync().ConfigureAwait(false);
-        return dbList.Select(item => item.Info.Name).ToList();
-=======
         var databases = await ListDatabasesAsync().ConfigureAwait(false);
         return databases.Select(db => db.Info.Name).ToList();
->>>>>>> 6cb1cb40
     }
 
     public List<DatabaseInfo> ListDatabases()
@@ -86,7 +77,6 @@
         return response;
     }
 
-<<<<<<< HEAD
     public bool DoesDatabaseExist(string dbName)
     {
         Guard.NotNullOrEmpty(dbName, nameof(dbName));
@@ -354,115 +344,6 @@
     {
         Guard.NotEmpty(dbGuid, nameof(dbGuid));
         var command = CreateCommand().AddUrlPath("databases").AddUrlPath(dbGuid.ToString());
-=======
-    public bool DoesDatabaseExist(string name)
-    {
-        Guard.NotNullOrEmpty(name, nameof(name));
-        List<string> list = ListDatabaseNames();
-        return list.Contains(name);
-    }
-
-    public async Task<bool> DoesDatabaseExistAsync(string name)
-    {
-        Guard.NotNullOrEmpty(name, nameof(name));
-        List<string> list = await ListDatabaseNamesAsync();
-        return list.Contains(name);
-    }
-
-    public bool DoesDatabaseExist(Guid id)
-    {
-        Guard.NotEmpty(id, nameof(id));
-        string guid = id.ToString();
-        List<DatabaseInfo> databases = ListDatabases();
-        return databases.Any(db => db.Id == guid);
-    }
-
-    public async Task<bool> DoesDatabaseExistAsync(Guid id)
-    {
-        Guard.NotEmpty(id, nameof(id));
-        string guid = id.ToString();
-        List<DatabaseInfo> databases = await ListDatabasesAsync();
-        return databases.Any(db => db.Id == guid);
-    }
-
-    public IDatabaseAdmin CreateDatabase(string name)
-    {
-        Guard.NotNullOrEmpty(name, nameof(name));
-        throw new NotImplementedException();
-        //return CreateDatabase(name, FREE_TIER_CLOUD, FREE_TIER_CLOUD_REGION);
-    }
-
-    public IDatabaseAdmin CreateDatabase(string name, CloudProviderType cloudProviderType, string cloudRegion, bool waitForDb = true)
-    {
-        Guard.NotNullOrEmpty(name, nameof(name));
-        Guard.NotNullOrEmpty(cloudRegion, nameof(cloudRegion));
-
-        var dbInfo = ListDatabases().FirstOrDefault(db => name.Equals(db.Info.Name));
-        if (dbInfo != null)
-        {
-            // switch (optDb.Status)
-            // {
-            //     case DatabaseStatusType.ACTIVE:
-            //         Console.WriteLine($"Database {AnsiUtils.Green(name)} already exists and is ACTIVE.");
-            //         return GetDatabaseAdmin(Guid.Parse(optDb.Id));
-            //     default:
-            //         throw new InvalidOperationException("Database already exists but is not in expected state.");
-            // }
-        }
-
-        // var newDbId = Guid.Parse(devopsDbClient.Create(new DatabaseCreationRequest
-        // {
-        //     Name = name,
-        //     CloudProvider = cloud,
-        //     CloudRegion = cloudRegion,
-        //     Keyspace = DataApiClientOptions.DEFAULT_KEYSPACE,
-        //     WithVector = true
-        // }));
-
-        //Console.WriteLine($"Database {name} is starting (id={newDbId}): it will take about a minute please wait...");
-        if (waitForDb)
-        {
-            //WaitForDatabase(devopsDbClient.Database(newDbId.ToString()));
-        }
-        //return GetDatabaseAdmin(newDbId);
-        throw new NotImplementedException();
-    }
-
-    public bool DropDatabase(Guid databaseId)
-    {
-        // Guard.NotEmpty(databaseId, nameof(databaseId));
-        // bool exists = DatabaseExists(databaseId);
-        throw new NotImplementedException();
-    }
-
-    public bool DropDatabase(string databaseName)
-    {
-        Guard.NotNullOrEmpty(databaseName, nameof(databaseName));
-        var db = ListDatabases().FirstOrDefault(d => d.Info.Name.Equals(databaseName));
-        if (db != null)
-        {
-            throw new NotImplementedException();
-            //devopsDbClient.Database(db.Id.ToString()).Delete();
-            //return true;
-        }
-        return false;
-    }
-
-    public DatabaseInfo GetDatabaseInfo(Guid id)
-    {
-        return GetDatabaseInfoAsync(id, true).ResultSync();
-    }
-
-    public async Task<DatabaseInfo> GetDatabaseInfoAsync(Guid id)
-    {
-        return await GetDatabaseInfoAsync(id, false).ConfigureAwait(false);
-    }
-
-    internal async Task<DatabaseInfo> GetDatabaseInfoAsync(Guid id, bool runSynchronously)
-    {
-        Guard.NotEmpty(id, nameof(id));
-        var command = CreateCommand().AddUrlPath("databases").AddUrlPath(id.ToString());
->>>>>>> 6cb1cb40
         var response = await command.RunAsyncRaw<DatabaseInfo>(HttpMethod.Get, runSynchronously).ConfigureAwait(false);
         return response;
     }
@@ -471,72 +352,5 @@
     {
         return new Command(_client, OptionsTree, new AdminCommandUrlBuilder(OptionsTree));
     }
-<<<<<<< HEAD
+
 }
-=======
-
-    //TODO: skip, these are available via DataApiClient
-    // public Database GetDatabase(Guid databaseId, DatabaseOptions dbOptions)
-    // {
-    //     Guard.NotEmpty(databaseId, nameof(databaseId));
-    //     throw new NotImplementedException();
-    //     // if (!adminOptions.DataApiClientOptions.IsAstra)
-    //     // {
-    //     //     throw new InvalidEnvironmentException("getDatabase(id, keyspace)", adminOptions.DataApiClientOptions.Destination);
-    //     // }
-
-    //     // var databaseRegion = devopsDbClient.FindById(databaseId.ToString()).ValueOr(() => throw new DatabaseNotFoundException(databaseId.ToString())).Info.Region;
-    //     // var astraApiEndpoint = new AstraApiEndpoint(databaseId, databaseRegion, adminOptions.DataApiClientOptions.AstraEnvironment);
-
-    //     // return new Database(astraApiEndpoint.ApiEndPoint, dbOptions);
-    // }
-
-    //TODO: skip, these are available via DataApiClient
-    // public Database GetDatabase(Guid databaseId, string keyspace)
-    // {
-    //     throw new NotImplementedException();
-    //     //return GetDatabase(databaseId, new DatabaseOptions(adminOptions.Token, adminOptions.DataApiClientOptions) { Keyspace = keyspace });
-    // }
-
-    //TODO: skip, these are available via DataApiClient
-    // public Database GetDatabase(Guid databaseId)
-    // {
-    //     return GetDatabase(databaseId, DatabaseOptions.DefaultKeyspace);
-    // }
-
-    //TODO: is this used? I'd expect to get this from the Database itself.
-    // public IDatabaseAdmin GetDatabaseAdmin(Guid databaseId)
-    // {
-    //     Guard.NotEmpty(databaseId, nameof(databaseId));
-    //     throw new NotImplementedException();
-    //     //return new DatabaseAdminForAstra(adminOptions.Token, databaseId, adminOptions.DataApiClientOptions);
-    // }
-
-    // private void WaitForDatabase(DbOpsClient dbc)
-    // {
-    //     var top = DateTimeOffset.UtcNow;
-    //     while (GetStatus(dbc) != DatabaseStatusType.ACTIVE && (DateTimeOffset.UtcNow - top).TotalSeconds < WAIT_IN_SECONDS)
-    //     {
-    //         try
-    //         {
-    //             Thread.Sleep(5000);
-    //             Console.WriteLine($"...waiting for database '{dbc.Get().Info.Name}' to become active...");
-    //         }
-    //         catch (ThreadInterruptedException e)
-    //         {
-    //             Console.WriteLine($"Interrupted {e.Message}");
-    //             Thread.CurrentThread.Interrupt();
-    //         }
-    //     }
-    //     if (GetStatus(dbc) != DatabaseStatusType.ACTIVE)
-    //     {
-    //         throw new InvalidOperationException($"Database is not in expected state after timeouts of {WAIT_IN_SECONDS} seconds.");
-    //     }
-    // }
-
-    // private DatabaseStatusType GetStatus(DbOpsClient dbc)
-    // {
-    //     return dbc.Find().ValueOr(() => throw new DatabaseNotFoundException(dbc.DatabaseId)).Status;
-    // }
-}
->>>>>>> 6cb1cb40
