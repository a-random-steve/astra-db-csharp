--- conflicted
+++ resolved
@@ -41,8 +41,6 @@
     {
         task.GetAwaiter().GetResult();
     }
-<<<<<<< HEAD
-=======
 
     public static IEnumerable<List<T>> Chunk<T>(this List<T> list, int chunkSize)
     {
@@ -51,5 +49,4 @@
             yield return list.GetRange(i, Math.Min(chunkSize, list.Count - i));
         }
     }
->>>>>>> 3456673d
 }