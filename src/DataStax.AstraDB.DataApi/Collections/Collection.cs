--- conflicted
+++ resolved
@@ -18,13 +18,10 @@
 using DataStax.AstraDB.DataApi.Core.Commands;
 using DataStax.AstraDB.DataApi.Core.Results;
 using DataStax.AstraDB.DataApi.Utils;
-<<<<<<< HEAD
-=======
 using System;
 using System.Collections.Generic;
 using System.Linq;
 using System.Threading;
->>>>>>> 3456673d
 using System.Threading.Tasks;
 
 namespace DataStax.AstraDB.DataApi.Collections;
@@ -69,20 +66,6 @@
     private async Task<CollectionInsertOneResult> InsertOneAsync(T document, CommandOptions commandOptions, bool runSynchronously)
     {
         Guard.NotNull(document, nameof(document));
-<<<<<<< HEAD
-
-        var command = CreateCommand("insertOne").WithDocument(document).AddCommandOptions(commandOptions);
-        var response = await command.RunAsync<InsertDocumentsCommandResponse>(runSynchronously).ConfigureAwait(false);
-
-        return new CollectionInsertOneResult { InsertedId = response.Result.InsertedIds[0] };
-    }
-
-    public void Drop()
-    {
-        _database.DropCollection(_collectionName);
-    }
-
-=======
         var payload = new { document };
         var command = CreateCommand("insertOne").WithPayload(payload).AddCommandOptions(commandOptions);
         var response = await command.RunAsync<InsertDocumentsCommandResponse>(runSynchronously).ConfigureAwait(false);
@@ -189,7 +172,6 @@
         _database.DropCollection(_collectionName);
     }
 
->>>>>>> 3456673d
     public async Task DropAsync()
     {
         await _database.DropCollectionAsync(_collectionName).ConfigureAwait(false);
